--- conflicted
+++ resolved
@@ -1,10 +1,7 @@
 #!/bin/sh
-<<<<<<< HEAD
 # UNCOMMENT MULTILIB LINE IN PACMAN.CONF
-=======
 # Sync time
 sudo timedatectl set-ntp true
->>>>>>> 891f97f5
 sudo pacman -Syu
 sudo pacman -S pacman-contrib
 # Update mirrorlist
